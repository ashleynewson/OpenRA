--- conflicted
+++ resolved
@@ -1,92 +1,78 @@
-﻿using OpenRa.Game.Traits;
-using OpenRa.Game.Orders;
-using System.Collections.Generic;
-using System.Linq;
-using System.Drawing;
+﻿using OpenRa.Game.Traits;
+using OpenRa.Game.Orders;
+using System.Collections.Generic;
+using System.Linq;
+using System.Drawing;
+
+namespace OpenRa.Game.Traits
+{
+	class Chronoshiftable : IOrder, ISpeedModifier, ITick
+	{
+		// Return-to-sender logic
+		int2 chronoshiftOrigin;
+		int chronoshiftReturnTicks = 0;
 
-namespace OpenRa.Game.Traits
-{
-	class Chronoshiftable : IOrder, ISpeedModifier, ITick
-	{
-		// Return-to-sender logic
-		int2 chronoshiftOrigin;
-		int chronoshiftReturnTicks = 0;
-
-<<<<<<< HEAD
-=======
-		// Screen fade logic
-		int animationTick = 0;
-		int animationLength = 20;
-		bool animationStarted = false;
-		
->>>>>>> de1ae722
-		public Chronoshiftable(Actor self) { }
-
-		public void Tick(Actor self)
-		{
-			if (chronoshiftReturnTicks <= 0)
-				return;
-
-			if (chronoshiftReturnTicks > 0)
-				chronoshiftReturnTicks--;
-
-			// Return to original location
-			if (chronoshiftReturnTicks == 0)
-			{
-				self.CancelActivity();
-				// Todo: need a new Teleport method that will move to the closest available cell
-				self.QueueActivity(new Activities.Teleport(chronoshiftOrigin));
-			}
-		}
-
-		public Order IssueOrder(Actor self, int2 xy, MouseInput mi, Actor underCursor)
-		{
-			return null; // Chronoshift order is issued through Chrome.
-		}
-
-		public void ResolveOrder(Actor self, Order order)
-		{
-			if (order.OrderString == "ChronosphereSelect")
-			{
-				Game.controller.orderGenerator = new ChronoshiftDestinationOrderGenerator(self);
-			}
-
-			var movement = self.traits.WithInterface<IMovement>().FirstOrDefault();
-			if (order.OrderString == "Chronoshift" && movement.CanEnterCell(order.TargetLocation))
-			{
-				
-				// Set up return-to-sender info
-				chronoshiftOrigin = self.Location;
-				chronoshiftReturnTicks = (int)(Rules.General.ChronoDuration * 60 * 25);
-				
-				// TODO: Kill cargo if Rules.General.ChronoKillCargo says so
-				
-				// Set up the teleport
-				Game.controller.CancelInputMode();
-				self.CancelActivity();
-				self.QueueActivity(new Activities.Teleport(order.TargetLocation));
-				Sound.Play("chrono2.aud");
-<<<<<<< HEAD
-
-				foreach (var a in Game.world.Actors.Where(a => a.traits.Contains<ChronoshiftPaletteEffect>()))
-					a.traits.Get<ChronoshiftPaletteEffect>().DoChronoshift();
-=======
-				
-				// Start the screen-fade animation
-				animationStarted = true;
-				
-				// Play chronosphere active anim
-				var chronosphere = Game.world.Actors.Where(a => a.Owner == order.Subject.Owner && a.traits.Contains<Chronosphere>()).FirstOrDefault();
-				if (chronosphere != null)
+		public Chronoshiftable(Actor self) { }
+
+		public void Tick(Actor self)
+		{
+			if (chronoshiftReturnTicks <= 0)
+				return;
+
+			if (chronoshiftReturnTicks > 0)
+				chronoshiftReturnTicks--;
+
+			// Return to original location
+			if (chronoshiftReturnTicks == 0)
+			{
+				self.CancelActivity();
+				// Todo: need a new Teleport method that will move to the closest available cell
+				self.QueueActivity(new Activities.Teleport(chronoshiftOrigin));
+			}
+		}
+
+		public Order IssueOrder(Actor self, int2 xy, MouseInput mi, Actor underCursor)
+		{
+			return null; // Chronoshift order is issued through Chrome.
+		}
+
+		public void ResolveOrder(Actor self, Order order)
+		{
+			if (order.OrderString == "ChronosphereSelect")
+			{
+				Game.controller.orderGenerator = new ChronoshiftDestinationOrderGenerator(self);
+			}
+
+			var movement = self.traits.WithInterface<IMovement>().FirstOrDefault();
+			if (order.OrderString == "Chronoshift" && movement.CanEnterCell(order.TargetLocation))
+			{
+				
+				// Set up return-to-sender info
+				chronoshiftOrigin = self.Location;
+				chronoshiftReturnTicks = (int)(Rules.General.ChronoDuration * 60 * 25);
+				
+				// TODO: Kill cargo if Rules.General.ChronoKillCargo says so
+				
+				// Set up the teleport
+				Game.controller.CancelInputMode();
+				self.CancelActivity();
+				self.QueueActivity(new Activities.Teleport(order.TargetLocation));
+				Sound.Play("chrono2.aud");
+
+				foreach (var a in Game.world.Actors.Where(a => a.traits.Contains<ChronoshiftPaletteEffect>()))
+					a.traits.Get<ChronoshiftPaletteEffect>().DoChronoshift();
+
+				// Play chronosphere active anim
+				var chronosphere = Game.world.Actors.Where(a => a.Owner == order.Subject.Owner && a.traits.Contains<Chronosphere>()).FirstOrDefault();
+				if (chronosphere != null)
 					chronosphere.traits.Get<RenderBuilding>().PlayCustomAnim(chronosphere, "active");
->>>>>>> de1ae722
-			}
-		}
-
-		public float GetSpeedModifier()
-		{
-			// ARGH! You must not do this, it will desync!
-			return (Game.controller.orderGenerator is ChronoshiftDestinationOrderGenerator) ? 0f : 1f;
-		}
-	}
-}
+			}
+		}
+
+		public float GetSpeedModifier()
+		{
+			// ARGH! You must not do this, it will desync!
+			return (Game.controller.orderGenerator is ChronoshiftDestinationOrderGenerator) ? 0f : 1f;
+		}
+	}
+}