--- conflicted
+++ resolved
@@ -1,23 +1,18 @@
-﻿
-namespace OpenRa.Game.Traits
-{
-<<<<<<< HEAD
-	class IronCurtain : IResolveOrder
-	{
-		public IronCurtain(Actor self) {}
+﻿
+namespace OpenRa.Game.Traits
+{
+	class IronCurtainInfo : StatelessTraitInfo<IronCurtain> { }
 
-		public void ResolveOrder(Actor self, Order order)
-		{
-			if (order.OrderString == "PlayAnimation")
-			{
-				var rb = self.traits.Get<RenderBuilding>();
-				if (rb != null)
-					rb.PlayCustomAnim(self, order.TargetString);
-			}
-		}
-	}
-=======
-	class IronCurtainInfo : StatelessTraitInfo<IronCurtain> { }
-	class IronCurtain { }
->>>>>>> 356b7dae
-}
+	class IronCurtain : IResolveOrder
+	{
+		public void ResolveOrder(Actor self, Order order)
+		{
+			if (order.OrderString == "PlayAnimation")
+			{
+				var rb = self.traits.Get<RenderBuilding>();
+				if (rb != null)
+					rb.PlayCustomAnim(self, order.TargetString);
+			}
+		}
+	}
+}