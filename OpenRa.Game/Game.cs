--- conflicted
+++ resolved
@@ -1,360 +1,355 @@
-using System;
-using System.Collections.Generic;
-using System.Drawing;
-using System.Linq;
-using System.Net.Sockets;
-using OpenRa.FileFormats;
-using OpenRa.Game.GameRules;
-using OpenRa.Game.Graphics;
-using OpenRa.Game.Orders;
-using OpenRa.Game.Support;
-using OpenRa.Game.Traits;
-
-namespace OpenRa.Game
-{
-	static class Game
-	{
-		public static readonly int CellSize = 24;
-
-		public static World world;
-		public static Viewport viewport;
-		public static PathFinder PathFinder;
-		public static WorldRenderer worldRenderer;
-		public static Controller controller;
-		public static Chrome chrome;
-		public static UserSettings Settings;
-		
-		public static OrderManager orderManager;
-
-		static int localPlayerIndex;
-
-		public static Dictionary<int, Player> players = new Dictionary<int, Player>();
-
-		public static Player LocalPlayer
-		{
-			get { return players[localPlayerIndex]; }
-			set
-			{
-				localPlayerIndex = value.Index;
-				viewport.GoToStartLocation();
-			}
-		}
-		public static BuildingInfluenceMap BuildingInfluence;
-		public static UnitInfluenceMap UnitInfluence;
-
-		public static bool skipMakeAnims = true;
-
-		static Renderer renderer;
-		static bool usingAftermath;
-		static int2 clientSize;
-		static HardwarePalette palette;
-		public static Minimap minimap;
-
-		public static void ChangeMap(string mapName)
-		{
-			SheetBuilder.Initialize(renderer);
-			SpriteSheetBuilder.Initialize();
-			FileSystem.UnmountTemporaryPackages();
-			Rules.LoadRules(mapName, usingAftermath);
-			palette = new HardwarePalette(renderer, Rules.Map);
-
-			world = new World();
-			Game.world.ActorAdded += a => 
-			{ 
-				if (a.Owner != null && a.Info != null && a.Info.Traits.Contains<OwnedActorInfo>()) 
-					a.Owner.Shroud.Explore(a); 
-			};
-
-			for (int i = 0; i < 8; i++)
-			{
-				var race = players.ContainsKey(i) ? players[i].Race : Race.Allies;
-				var name = players.ContainsKey(i) ? players[i].PlayerName : "Player {0}".F(i+1);
-
-				var a = new Actor(null, new int2(int.MaxValue, int.MaxValue), null);
-				players[i] = new Player(a, i, (PaletteType) i, name, race, "Multi{0}".F(i));
-				a.Owner = players[i];
-				a.traits.Add(new Traits.ProductionQueue(a));
-				Game.world.Add(a);
-			}
-
-			var worldActor = new Actor(null, new int2(int.MaxValue, int.MaxValue), null);
-<<<<<<< HEAD
-			worldActor.traits.Add(new Traits.WaterPaletteRotation(worldActor));
-			worldActor.traits.Add(new Traits.LightPaletteRotator(worldActor));
+using System;
+using System.Collections.Generic;
+using System.Drawing;
+using System.Linq;
+using System.Net.Sockets;
+using OpenRa.FileFormats;
+using OpenRa.Game.GameRules;
+using OpenRa.Game.Graphics;
+using OpenRa.Game.Orders;
+using OpenRa.Game.Support;
+using OpenRa.Game.Traits;
+
+namespace OpenRa.Game
+{
+	static class Game
+	{
+		public static readonly int CellSize = 24;
+
+		public static World world;
+		public static Viewport viewport;
+		public static PathFinder PathFinder;
+		public static WorldRenderer worldRenderer;
+		public static Controller controller;
+		public static Chrome chrome;
+		public static UserSettings Settings;
+		
+		public static OrderManager orderManager;
+
+		static int localPlayerIndex;
+
+		public static Dictionary<int, Player> players = new Dictionary<int, Player>();
+
+		public static Player LocalPlayer
+		{
+			get { return players[localPlayerIndex]; }
+			set
+			{
+				localPlayerIndex = value.Index;
+				viewport.GoToStartLocation();
+			}
+		}
+		public static BuildingInfluenceMap BuildingInfluence;
+		public static UnitInfluenceMap UnitInfluence;
+
+		public static bool skipMakeAnims = true;
+
+		static Renderer renderer;
+		static bool usingAftermath;
+		static int2 clientSize;
+		static HardwarePalette palette;
+		public static Minimap minimap;
+
+		public static void ChangeMap(string mapName)
+		{
+			SheetBuilder.Initialize(renderer);
+			SpriteSheetBuilder.Initialize();
+			FileSystem.UnmountTemporaryPackages();
+			Rules.LoadRules(mapName, usingAftermath);
+			palette = new HardwarePalette(renderer, Rules.Map);
+
+			world = new World();
+			Game.world.ActorAdded += a => 
+			{ 
+				if (a.Owner != null && a.Info != null && a.Info.Traits.Contains<OwnedActorInfo>()) 
+					a.Owner.Shroud.Explore(a); 
+			};
+
+			for (int i = 0; i < 8; i++)
+			{
+				var race = players.ContainsKey(i) ? players[i].Race : Race.Allies;
+				var name = players.ContainsKey(i) ? players[i].PlayerName : "Player {0}".F(i+1);
+
+				var a = new Actor(null, new int2(int.MaxValue, int.MaxValue), null);
+				players[i] = new Player(a, i, (PaletteType) i, name, race, "Multi{0}".F(i));
+				a.Owner = players[i];
+				a.traits.Add(new Traits.ProductionQueue(a));
+				Game.world.Add(a);
+			}
+
+			var worldActor = new Actor(null, new int2(int.MaxValue, int.MaxValue), null);
+			worldActor.traits.Add(new Traits.WaterPaletteRotation(worldActor));
+			worldActor.traits.Add(new Traits.LightPaletteRotator(worldActor));
 			worldActor.traits.Add(new Traits.ChronoshiftPaletteEffect(worldActor));
-=======
-			worldActor.traits.Add(new WaterPaletteRotation(worldActor));
-			worldActor.traits.Add(new ChronoshiftPaletteEffect(worldActor));
->>>>>>> 6df3420e
-			Game.world.Add(worldActor);
-
-			Rules.Map.InitOreDensity();
-			worldRenderer = new WorldRenderer(renderer);
-
-			SequenceProvider.Initialize(usingAftermath);
-			viewport = new Viewport(clientSize, Rules.Map.Offset, Rules.Map.Offset + Rules.Map.Size, renderer);
-
-			minimap = new Minimap(renderer);
-
-			BuildingInfluence = new BuildingInfluenceMap();
-			UnitInfluence = new UnitInfluenceMap();
-
-			skipMakeAnims = true;
-			foreach (var treeReference in Rules.Map.Trees)
-				world.Add(new Actor(treeReference.Image, new int2(treeReference.Location), null));
-			
-			LoadMapActors(Rules.AllRules);
-			skipMakeAnims = false;
-
-			PathFinder = new PathFinder();
-
-			chrome = new Chrome(renderer);
-
-			oreFrequency = (int)(Rules.General.GrowthRate * 60 * 25);
-			oreTicks = oreFrequency;
-		}
-
-		public static void Initialize(string mapName, Renderer renderer, int2 clientSize, 
-			int localPlayer, bool useAftermath, Controller controller)
-		{
-			localPlayerIndex = localPlayer;
-			usingAftermath = useAftermath;
-			Game.renderer = renderer;
-			Game.clientSize = clientSize;
-
-			// todo
-			Sound.Initialize();
-			PerfHistory.items["render"].hasNormalTick = false;
-			PerfHistory.items["batches"].hasNormalTick = false;
-			Game.controller = controller;
-
-			ChangeMap(mapName);
-
-			if (Settings.Replay != "")
-				orderManager = new OrderManager(new IOrderSource[] { new ReplayOrderSource(Settings.Replay) });
-			else
-			{
-				var orderSources = (string.IsNullOrEmpty(Settings.NetworkHost))
-					? new IOrderSource[] { new LocalOrderSource() }
-					: new IOrderSource[] { new LocalOrderSource(), new NetworkOrderSource(new TcpClient(Settings.NetworkHost, Settings.NetworkPort)) };
-				orderManager = new OrderManager(orderSources, "replay.rep");
-			}
-		}
-
-		static void LoadMapActors(IniFile mapfile)
-		{
-			var toLoad = 
-				mapfile.GetSection("STRUCTURES", true)
-				.Concat(mapfile.GetSection("UNITS", true));
-
-			foreach (var s in toLoad)
-			{
-				//num=owner,type,health,location,facing,...
-				var parts = s.Value.Split( ',' );
-				var loc = int.Parse(parts[3]);
-				world.Add(new Actor(parts[1].ToLowerInvariant(), new int2(loc % 128, loc / 128),
-					players.Values.FirstOrDefault(p => p.InternalName == parts[0]) ?? players[0]));
-			}
-		}
-
-		static int lastTime = Environment.TickCount;
-
-		public static void ResetTimer()
-		{
-			lastTime = Environment.TickCount;
-		}
-
-		static int oreFrequency;
-		static int oreTicks;
-		public static int RenderFrame = 0;
-
-		public static Chat chat = new Chat();
-
-		public static void Tick()
-		{
-			int t = Environment.TickCount;
-			int dt = t - lastTime;
-			if (dt >= Settings.Timestep)
-			{
-				using (new PerfSample("tick_time"))
-				{
-					lastTime += Settings.Timestep;
-					UpdatePalette(world.Actors.SelectMany(
-						a => a.traits.WithInterface<IPaletteModifier>()));
-					minimap.Update();
-					chrome.Tick();
-
-					orderManager.TickImmediate();
-
-					if (orderManager.IsReadyForNextFrame)
-					{
-						orderManager.Tick();
-						if (controller.orderGenerator != null)
-							controller.orderGenerator.Tick();
-
-						if (--oreTicks == 0)
-							using (new PerfSample("ore"))
-							{
-								Rules.Map.GrowOre(SharedRandom);
-								minimap.InvalidateOre();
-								oreTicks = oreFrequency;
-							}
-
-						world.Tick();
-						UnitInfluence.Tick();
-						foreach (var player in players.Values)
-							player.Tick();
-					}
-					else
-						if (orderManager.FrameNumber == 0)
-							lastTime = Environment.TickCount;
-				}
-
-				PerfHistory.Tick();
-			}
-
-			using (new PerfSample("render"))
-			{
-				++RenderFrame;
-				viewport.DrawRegions();
-			}
-
-			PerfHistory.items["render"].Tick();
-			PerfHistory.items["batches"].Tick();
-		}
-
-		static void UpdatePalette(IEnumerable<IPaletteModifier> paletteMods)
-		{
-			var b = new Bitmap(palette.Bitmap);
-			foreach (var mod in paletteMods)
-				mod.AdjustPalette(b);
-
-			palette.Texture.SetData(b);
-			renderer.PaletteTexture = palette.Texture;
-		}
-
-		public static bool IsCellBuildable(int2 a, UnitMovementType umt)
-		{
-			return IsCellBuildable(a, umt, null);
-		}
-
-		public static bool IsCellBuildable(int2 a, UnitMovementType umt, Actor toIgnore)
-		{
-			if (BuildingInfluence.GetBuildingAt(a) != null) return false;
-			if (UnitInfluence.GetUnitsAt(a).Any(b => b != toIgnore)) return false;
-
-			return Rules.Map.IsInMap(a.X, a.Y) &&
-				TerrainCosts.Cost(umt,
-					Rules.TileSet.GetWalkability(Rules.Map.MapTiles[a.X, a.Y])) < double.PositiveInfinity;
-		}
-
-		public static bool IsActorCrushableByActor(Actor a, Actor b)
-		{
-			return IsActorCrushableByMovementType(a, b.traits.GetOrDefault<IMovement>().GetMovementType());
-		}
-		
-		public static bool IsActorPathableToCrush(Actor a, UnitMovementType umt)
-		{
-			return a != null &&
-					a.traits.WithInterface<ICrushable>()
-					.Any(c => c.IsPathableCrush(umt, a.Owner));
-		}
-		
-		public static bool IsActorCrushableByMovementType(Actor a, UnitMovementType umt)
-		{
-			return a != null &&
-				a.traits.WithInterface<ICrushable>()
-				.Any(c => c.IsCrushableBy(umt, a.Owner));
-		}
-		
-		public static bool IsWater(int2 a)
-		{
-			return Rules.Map.IsInMap(a.X, a.Y) &&
-				TerrainCosts.Cost(UnitMovementType.Float,
-					Rules.TileSet.GetWalkability(Rules.Map.MapTiles[a.X, a.Y])) < double.PositiveInfinity;
-		}
-
-		public static IEnumerable<Actor> FindUnits(float2 a, float2 b)
-		{
-			var min = float2.Min(a, b);
-			var max = float2.Max(a, b);
-
-			var rect = new RectangleF(min.X, min.Y, max.X - min.X, max.Y - min.Y);
-
-			return world.Actors
-				.Where(x => x.GetBounds(true).IntersectsWith(rect));
-		}
-
-		public static IEnumerable<Actor> FindUnitsInCircle(float2 a, float r)
-		{
-			var min = a - new float2(r, r);
-			var max = a + new float2(r, r);
-
-			var rect = new RectangleF(min.X, min.Y, max.X - min.X, max.Y - min.Y);
-
-			var inBox = world.Actors.Where(x => x.GetBounds(false).IntersectsWith(rect));
-
-			return inBox.Where(x => (x.CenterLocation - a).LengthSquared < r * r);
-		}
-
-		public static IEnumerable<int2> FindTilesInCircle(int2 a, int r)
-		{
-			var min = a - new int2(r, r);
-			var max = a + new int2(r, r);
-			if (min.X < 0) min.X = 0;
-			if (min.Y < 0) min.Y = 0;
-			if (max.X > 127) max.X = 127;
-			if (max.Y > 127) max.Y = 127;
-
-			for (var j = min.Y; j <= max.Y; j++)
-				for (var i = min.X; i <= max.X; i++)
-					if (r * r >= (new int2(i, j) - a).LengthSquared)
-						yield return new int2(i, j);
-		}
-
-		public static IEnumerable<Actor> SelectActorsInBox(float2 a, float2 b)
-		{
-			return FindUnits(a, b)
-				.Where( x => x.traits.Contains<Selectable>() )
-				.GroupBy(x => (x.Owner == LocalPlayer) ? x.Info.Traits.Get<SelectableInfo>().Priority : 0)
-				.OrderByDescending(g => g.Key)
-				.Select( g => g.AsEnumerable() )
-				.DefaultIfEmpty( new Actor[] {} )
-				.FirstOrDefault();
-		}
-
-		public static Random SharedRandom = new Random(0);		/* for things that require sync */
-		public static Random CosmeticRandom = new Random();		/* for things that are just fluff */
-
-		public static bool CanPlaceBuilding(string name, BuildingInfo building, int2 xy, Actor toIgnore, bool adjust)
-		{
-			return !Footprint.Tiles(name, building, xy, adjust).Any(
-				t => !Rules.Map.IsInMap(t.X, t.Y) || Rules.Map.ContainsResource(t) || !Game.IsCellBuildable(t,
-					building.WaterBound ? UnitMovementType.Float : UnitMovementType.Wheel,
-					toIgnore));
-		}
-
-		public static bool IsCloseEnoughToBase(Player p, string buildingName, BuildingInfo bi, int2 position)
-		{
-			var maxDistance = bi.Adjacent + 1;
-
-			var search = new PathSearch()
-			{
-				heuristic = loc =>
-				{
-					var b = Game.BuildingInfluence.GetBuildingAt(loc);
-					if (b != null && b.Owner == p && b.Info.Traits.Get<BuildingInfo>().BaseNormal) return 0;
-					if ((loc - position).Length > maxDistance)
-						return float.PositiveInfinity;	/* not quite right */
-					return 1;
-				},
-				checkForBlocked = false,
-				ignoreTerrain = true,
-			};
-
-			foreach (var t in Footprint.Tiles(buildingName, bi, position)) search.AddInitialCell(t);
-
-			return Game.PathFinder.FindPath(search).Count != 0;
-		}
-	}
-}
+			Game.world.Add(worldActor);
+
+			Rules.Map.InitOreDensity();
+			worldRenderer = new WorldRenderer(renderer);
+
+			SequenceProvider.Initialize(usingAftermath);
+			viewport = new Viewport(clientSize, Rules.Map.Offset, Rules.Map.Offset + Rules.Map.Size, renderer);
+
+			minimap = new Minimap(renderer);
+
+			BuildingInfluence = new BuildingInfluenceMap();
+			UnitInfluence = new UnitInfluenceMap();
+
+			skipMakeAnims = true;
+			foreach (var treeReference in Rules.Map.Trees)
+				world.Add(new Actor(treeReference.Image, new int2(treeReference.Location), null));
+			
+			LoadMapActors(Rules.AllRules);
+			skipMakeAnims = false;
+
+			PathFinder = new PathFinder();
+
+			chrome = new Chrome(renderer);
+
+			oreFrequency = (int)(Rules.General.GrowthRate * 60 * 25);
+			oreTicks = oreFrequency;
+		}
+
+		public static void Initialize(string mapName, Renderer renderer, int2 clientSize, 
+			int localPlayer, bool useAftermath, Controller controller)
+		{
+			localPlayerIndex = localPlayer;
+			usingAftermath = useAftermath;
+			Game.renderer = renderer;
+			Game.clientSize = clientSize;
+
+			// todo
+			Sound.Initialize();
+			PerfHistory.items["render"].hasNormalTick = false;
+			PerfHistory.items["batches"].hasNormalTick = false;
+			Game.controller = controller;
+
+			ChangeMap(mapName);
+
+			if (Settings.Replay != "")
+				orderManager = new OrderManager(new IOrderSource[] { new ReplayOrderSource(Settings.Replay) });
+			else
+			{
+				var orderSources = (string.IsNullOrEmpty(Settings.NetworkHost))
+					? new IOrderSource[] { new LocalOrderSource() }
+					: new IOrderSource[] { new LocalOrderSource(), new NetworkOrderSource(new TcpClient(Settings.NetworkHost, Settings.NetworkPort)) };
+				orderManager = new OrderManager(orderSources, "replay.rep");
+			}
+		}
+
+		static void LoadMapActors(IniFile mapfile)
+		{
+			var toLoad = 
+				mapfile.GetSection("STRUCTURES", true)
+				.Concat(mapfile.GetSection("UNITS", true));
+
+			foreach (var s in toLoad)
+			{
+				//num=owner,type,health,location,facing,...
+				var parts = s.Value.Split( ',' );
+				var loc = int.Parse(parts[3]);
+				world.Add(new Actor(parts[1].ToLowerInvariant(), new int2(loc % 128, loc / 128),
+					players.Values.FirstOrDefault(p => p.InternalName == parts[0]) ?? players[0]));
+			}
+		}
+
+		static int lastTime = Environment.TickCount;
+
+		public static void ResetTimer()
+		{
+			lastTime = Environment.TickCount;
+		}
+
+		static int oreFrequency;
+		static int oreTicks;
+		public static int RenderFrame = 0;
+
+		public static Chat chat = new Chat();
+
+		public static void Tick()
+		{
+			int t = Environment.TickCount;
+			int dt = t - lastTime;
+			if (dt >= Settings.Timestep)
+			{
+				using (new PerfSample("tick_time"))
+				{
+					lastTime += Settings.Timestep;
+					UpdatePalette(world.Actors.SelectMany(
+						a => a.traits.WithInterface<IPaletteModifier>()));
+					minimap.Update();
+					chrome.Tick();
+
+					orderManager.TickImmediate();
+
+					if (orderManager.IsReadyForNextFrame)
+					{
+						orderManager.Tick();
+						if (controller.orderGenerator != null)
+							controller.orderGenerator.Tick();
+
+						if (--oreTicks == 0)
+							using (new PerfSample("ore"))
+							{
+								Rules.Map.GrowOre(SharedRandom);
+								minimap.InvalidateOre();
+								oreTicks = oreFrequency;
+							}
+
+						world.Tick();
+						UnitInfluence.Tick();
+						foreach (var player in players.Values)
+							player.Tick();
+					}
+					else
+						if (orderManager.FrameNumber == 0)
+							lastTime = Environment.TickCount;
+				}
+
+				PerfHistory.Tick();
+			}
+
+			using (new PerfSample("render"))
+			{
+				++RenderFrame;
+				viewport.DrawRegions();
+			}
+
+			PerfHistory.items["render"].Tick();
+			PerfHistory.items["batches"].Tick();
+		}
+
+		static void UpdatePalette(IEnumerable<IPaletteModifier> paletteMods)
+		{
+			var b = new Bitmap(palette.Bitmap);
+			foreach (var mod in paletteMods)
+				mod.AdjustPalette(b);
+
+			palette.Texture.SetData(b);
+			renderer.PaletteTexture = palette.Texture;
+		}
+
+		public static bool IsCellBuildable(int2 a, UnitMovementType umt)
+		{
+			return IsCellBuildable(a, umt, null);
+		}
+
+		public static bool IsCellBuildable(int2 a, UnitMovementType umt, Actor toIgnore)
+		{
+			if (BuildingInfluence.GetBuildingAt(a) != null) return false;
+			if (UnitInfluence.GetUnitsAt(a).Any(b => b != toIgnore)) return false;
+
+			return Rules.Map.IsInMap(a.X, a.Y) &&
+				TerrainCosts.Cost(umt,
+					Rules.TileSet.GetWalkability(Rules.Map.MapTiles[a.X, a.Y])) < double.PositiveInfinity;
+		}
+
+		public static bool IsActorCrushableByActor(Actor a, Actor b)
+		{
+			return IsActorCrushableByMovementType(a, b.traits.GetOrDefault<IMovement>().GetMovementType());
+		}
+		
+		public static bool IsActorPathableToCrush(Actor a, UnitMovementType umt)
+		{
+			return a != null &&
+					a.traits.WithInterface<ICrushable>()
+					.Any(c => c.IsPathableCrush(umt, a.Owner));
+		}
+		
+		public static bool IsActorCrushableByMovementType(Actor a, UnitMovementType umt)
+		{
+			return a != null &&
+				a.traits.WithInterface<ICrushable>()
+				.Any(c => c.IsCrushableBy(umt, a.Owner));
+		}
+		
+		public static bool IsWater(int2 a)
+		{
+			return Rules.Map.IsInMap(a.X, a.Y) &&
+				TerrainCosts.Cost(UnitMovementType.Float,
+					Rules.TileSet.GetWalkability(Rules.Map.MapTiles[a.X, a.Y])) < double.PositiveInfinity;
+		}
+
+		public static IEnumerable<Actor> FindUnits(float2 a, float2 b)
+		{
+			var min = float2.Min(a, b);
+			var max = float2.Max(a, b);
+
+			var rect = new RectangleF(min.X, min.Y, max.X - min.X, max.Y - min.Y);
+
+			return world.Actors
+				.Where(x => x.GetBounds(true).IntersectsWith(rect));
+		}
+
+		public static IEnumerable<Actor> FindUnitsInCircle(float2 a, float r)
+		{
+			var min = a - new float2(r, r);
+			var max = a + new float2(r, r);
+
+			var rect = new RectangleF(min.X, min.Y, max.X - min.X, max.Y - min.Y);
+
+			var inBox = world.Actors.Where(x => x.GetBounds(false).IntersectsWith(rect));
+
+			return inBox.Where(x => (x.CenterLocation - a).LengthSquared < r * r);
+		}
+
+		public static IEnumerable<int2> FindTilesInCircle(int2 a, int r)
+		{
+			var min = a - new int2(r, r);
+			var max = a + new int2(r, r);
+			if (min.X < 0) min.X = 0;
+			if (min.Y < 0) min.Y = 0;
+			if (max.X > 127) max.X = 127;
+			if (max.Y > 127) max.Y = 127;
+
+			for (var j = min.Y; j <= max.Y; j++)
+				for (var i = min.X; i <= max.X; i++)
+					if (r * r >= (new int2(i, j) - a).LengthSquared)
+						yield return new int2(i, j);
+		}
+
+		public static IEnumerable<Actor> SelectActorsInBox(float2 a, float2 b)
+		{
+			return FindUnits(a, b)
+				.Where( x => x.traits.Contains<Selectable>() )
+				.GroupBy(x => (x.Owner == LocalPlayer) ? x.Info.Traits.Get<SelectableInfo>().Priority : 0)
+				.OrderByDescending(g => g.Key)
+				.Select( g => g.AsEnumerable() )
+				.DefaultIfEmpty( new Actor[] {} )
+				.FirstOrDefault();
+		}
+
+		public static Random SharedRandom = new Random(0);		/* for things that require sync */
+		public static Random CosmeticRandom = new Random();		/* for things that are just fluff */
+
+		public static bool CanPlaceBuilding(string name, BuildingInfo building, int2 xy, Actor toIgnore, bool adjust)
+		{
+			return !Footprint.Tiles(name, building, xy, adjust).Any(
+				t => !Rules.Map.IsInMap(t.X, t.Y) || Rules.Map.ContainsResource(t) || !Game.IsCellBuildable(t,
+					building.WaterBound ? UnitMovementType.Float : UnitMovementType.Wheel,
+					toIgnore));
+		}
+
+		public static bool IsCloseEnoughToBase(Player p, string buildingName, BuildingInfo bi, int2 position)
+		{
+			var maxDistance = bi.Adjacent + 1;
+
+			var search = new PathSearch()
+			{
+				heuristic = loc =>
+				{
+					var b = Game.BuildingInfluence.GetBuildingAt(loc);
+					if (b != null && b.Owner == p && b.Info.Traits.Get<BuildingInfo>().BaseNormal) return 0;
+					if ((loc - position).Length > maxDistance)
+						return float.PositiveInfinity;	/* not quite right */
+					return 1;
+				},
+				checkForBlocked = false,
+				ignoreTerrain = true,
+			};
+
+			foreach (var t in Footprint.Tiles(buildingName, bi, position)) search.AddInitialCell(t);
+
+			return Game.PathFinder.FindPath(search).Count != 0;
+		}
+	}
+}