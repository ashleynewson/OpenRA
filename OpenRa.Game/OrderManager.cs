--- conflicted
+++ resolved
@@ -1,221 +1,216 @@
-﻿using System;
-using System.Collections.Generic;
-using System.Linq;
-using System.Text;
-using System.IO;
-using System.Net;
-using IjwFramework.Types;
-using System.Net.Sockets;
-using System.Threading;
-
-namespace OpenRa.Game
-{
-	class OrderManager
-	{
-		BinaryWriter savingReplay;
-		List<OrderSource> players;
-		int frameNumber = 0;
-
-		const int FramesAhead = 10;
-
-		public int FrameNumber { get { return frameNumber; } }
-
-		public OrderManager( IEnumerable<OrderSource> players )
-		{
-			this.players = players.ToList();
-
-			foreach( var p in this.players )
-				for( int i = 0 ; i < FramesAhead ; i++ )
-					p.SendLocalOrders( i, new List<Order>() );
-		}
-
-		public OrderManager( IEnumerable<OrderSource> players, string replayFilename )
-			: this( players )
-		{
-			savingReplay = new BinaryWriter( new FileStream( replayFilename, FileMode.Create ) );
-		}
-
-		public bool IsReadyForNextFrame
-		{
-			get
-			{
-				foreach( var p in players )
-					if( !p.IsReadyForFrame( frameNumber ) )
-						return false;
-				return true;
-			}
-		}
-
-		public void Tick()
-		{
-			var localOrders = Game.controller.GetRecentOrders();
-
-			foreach( var p in players )
-				p.SendLocalOrders( frameNumber + FramesAhead, localOrders );
-
-			if( savingReplay != null )
-				savingReplay.Write( frameNumber );
-
-			var allOrders = players.SelectMany(p => p.OrdersForFrame(frameNumber)).OrderBy(o => o.Player.Index);
-			foreach (var order in allOrders)
-			{
-				UnitOrders.ProcessOrder(order);
-				if (savingReplay != null)
-					savingReplay.Write(order.Serialize());
-			}
-
-			++frameNumber;
-			// sanity check on the framenumber. This is 2^31 frames maximum, or multiple *years* at 40ms/frame.
-			if( ( frameNumber & 0x80000000 ) != 0 )
-				throw new InvalidOperationException( "(OrderManager) Frame number too large" );
-
-			return;
-		}
-	}
-
-	interface OrderSource
-	{
-		void SendLocalOrders( int localFrame, List<Order> localOrders );
-		List<Order> OrdersForFrame( int currentFrame );
-		bool IsReadyForFrame( int frameNumber );
-	}
-
-	class LocalOrderSource : OrderSource
-	{
-		Dictionary<int, List<Order>> orders = new Dictionary<int,List<Order>>();
-
-		public List<Order> OrdersForFrame( int currentFrame )
-		{
-			// TODO: prune `orders` based on currentFrame.
-			return orders[ currentFrame ];
-		}
-
-		public void SendLocalOrders( int localFrame, List<Order> localOrders )
-		{
-			orders[ localFrame ] = localOrders;
-		}
-
-		public bool IsReadyForFrame( int frameNumber )
-		{
-			return true;
-		}
-	}
-
-	class ReplayOrderSource : OrderSource
-	{
-		BinaryReader replayReader;
-		public ReplayOrderSource( string replayFilename )
-		{
-			replayReader = new BinaryReader( File.Open( replayFilename, FileMode.Open ) );
-			replayReader.ReadUInt32();
-		}
-
-		public void SendLocalOrders( int localFrame, List<Order> localOrders ) { }
-
-		public List<Order> OrdersForFrame( int frameNumber )
-		{
-			var ret = new List<Order>();
-			while( true )
-			{
-				try
-				{
-					var first = replayReader.ReadUInt32();
-					var order = Order.Deserialize( replayReader, first );
-					if( order == null )
-					{
-						if( (uint)frameNumber + 1 != first )
-							throw new NotImplementedException();
-						return ret;
-					}
-					ret.Add( order );
-				}
-				catch( EndOfStreamException )
-				{
-					return ret;
-				}
-			}
-		}
-
-		public bool IsReadyForFrame( int frameNumber )
-		{
-			return true;
-		}
-	}
-
-	class NetworkOrderSource : OrderSource
-	{
-		int nextLocalOrderFrame = 0;
-		TcpClient socket;
-
-		Dictionary<int, List<Order>> orders = new Dictionary<int,List<Order>>();
-
-		public NetworkOrderSource( TcpClient socket )
-		{
-			this.socket = socket;
-			var reader = new BinaryReader( socket.GetStream() );
-
-			var nextFrameId = System.BitConverter.GetBytes( nextLocalOrderFrame );
-			socket.GetStream().Write( nextFrameId, 0, nextFrameId.Length );
-
-			new Thread(() =>
-			{
-				var firstFrameNum = reader.ReadInt32();
-				if (firstFrameNum != 0)
-					throw new InvalidOperationException("Wrong frame number at start of stream");
-
-				var currentFrame = 0;
-				var first = reader.ReadUInt32();
-				while (true)
-				{
-					var ret = new List<Order>();
-					while (true)
-					{
-						if (first == currentFrame + 1)
-						{
-							lock (orders)
-								orders[currentFrame] = ret;
-							ret = new List<Order>();
-							++currentFrame;
-							break;
-						}
-						ret.Add(Order.Deserialize(reader, first));
-					}
-				}
-<<<<<<< HEAD
-			}) { IsBackground = true }.Start();
-=======
-			} ) { IsBackground = true }.Start();
-			
->>>>>>> 43c993e5
-		}
-
-		public List<Order> OrdersForFrame( int currentFrame )
-		{
-			// TODO: prune `orders` based on currentFrame.
-			lock( orders )
-				return orders[ currentFrame ];
-		}
-
-		public void SendLocalOrders( int localFrame, List<Order> localOrders )
-		{
-			if( nextLocalOrderFrame != localFrame )
-				throw new InvalidOperationException( "Attempted time-travel in NetworkOrderSource.SendLocalOrders()" );
-
-			foreach( var order in localOrders )
-			{
-				var bytes = order.Serialize();
-				socket.GetStream().Write( bytes, 0, bytes.Length );
-			}
-
-			++nextLocalOrderFrame;
-			var nextFrameId = System.BitConverter.GetBytes( nextLocalOrderFrame );
-			socket.GetStream().Write( nextFrameId, 0, nextFrameId.Length );
-		}
-
-		public bool IsReadyForFrame( int frameNumber )
-		{
-			lock( orders )
-				return orders.ContainsKey( frameNumber );
-		}
-	}
-}
+﻿using System;
+using System.Collections.Generic;
+using System.Linq;
+using System.Text;
+using System.IO;
+using System.Net;
+using IjwFramework.Types;
+using System.Net.Sockets;
+using System.Threading;
+
+namespace OpenRa.Game
+{
+	class OrderManager
+	{
+		BinaryWriter savingReplay;
+		List<OrderSource> players;
+		int frameNumber = 0;
+
+		const int FramesAhead = 10;
+
+		public int FrameNumber { get { return frameNumber; } }
+
+		public OrderManager( IEnumerable<OrderSource> players )
+		{
+			this.players = players.ToList();
+
+			foreach( var p in this.players )
+				for( int i = 0 ; i < FramesAhead ; i++ )
+					p.SendLocalOrders( i, new List<Order>() );
+		}
+
+		public OrderManager( IEnumerable<OrderSource> players, string replayFilename )
+			: this( players )
+		{
+			savingReplay = new BinaryWriter( new FileStream( replayFilename, FileMode.Create ) );
+		}
+
+		public bool IsReadyForNextFrame
+		{
+			get
+			{
+				foreach( var p in players )
+					if( !p.IsReadyForFrame( frameNumber ) )
+						return false;
+				return true;
+			}
+		}
+
+		public void Tick()
+		{
+			var localOrders = Game.controller.GetRecentOrders();
+
+			foreach( var p in players )
+				p.SendLocalOrders( frameNumber + FramesAhead, localOrders );
+
+			if( savingReplay != null )
+				savingReplay.Write( frameNumber );
+
+			var allOrders = players.SelectMany(p => p.OrdersForFrame(frameNumber)).OrderBy(o => o.Player.Index);
+			foreach (var order in allOrders)
+			{
+				UnitOrders.ProcessOrder(order);
+				if (savingReplay != null)
+					savingReplay.Write(order.Serialize());
+			}
+
+			++frameNumber;
+			// sanity check on the framenumber. This is 2^31 frames maximum, or multiple *years* at 40ms/frame.
+			if( ( frameNumber & 0x80000000 ) != 0 )
+				throw new InvalidOperationException( "(OrderManager) Frame number too large" );
+
+			return;
+		}
+	}
+
+	interface OrderSource
+	{
+		void SendLocalOrders( int localFrame, List<Order> localOrders );
+		List<Order> OrdersForFrame( int currentFrame );
+		bool IsReadyForFrame( int frameNumber );
+	}
+
+	class LocalOrderSource : OrderSource
+	{
+		Dictionary<int, List<Order>> orders = new Dictionary<int,List<Order>>();
+
+		public List<Order> OrdersForFrame( int currentFrame )
+		{
+			// TODO: prune `orders` based on currentFrame.
+			return orders[ currentFrame ];
+		}
+
+		public void SendLocalOrders( int localFrame, List<Order> localOrders )
+		{
+			orders[ localFrame ] = localOrders;
+		}
+
+		public bool IsReadyForFrame( int frameNumber )
+		{
+			return true;
+		}
+	}
+
+	class ReplayOrderSource : OrderSource
+	{
+		BinaryReader replayReader;
+		public ReplayOrderSource( string replayFilename )
+		{
+			replayReader = new BinaryReader( File.Open( replayFilename, FileMode.Open ) );
+			replayReader.ReadUInt32();
+		}
+
+		public void SendLocalOrders( int localFrame, List<Order> localOrders ) { }
+
+		public List<Order> OrdersForFrame( int frameNumber )
+		{
+			var ret = new List<Order>();
+			while( true )
+			{
+				try
+				{
+					var first = replayReader.ReadUInt32();
+					var order = Order.Deserialize( replayReader, first );
+					if( order == null )
+					{
+						if( (uint)frameNumber + 1 != first )
+							throw new NotImplementedException();
+						return ret;
+					}
+					ret.Add( order );
+				}
+				catch( EndOfStreamException )
+				{
+					return ret;
+				}
+			}
+		}
+
+		public bool IsReadyForFrame( int frameNumber )
+		{
+			return true;
+		}
+	}
+
+	class NetworkOrderSource : OrderSource
+	{
+		int nextLocalOrderFrame = 0;
+		TcpClient socket;
+
+		Dictionary<int, List<Order>> orders = new Dictionary<int,List<Order>>();
+
+		public NetworkOrderSource(TcpClient socket)
+		{
+			this.socket = socket;
+			var reader = new BinaryReader(socket.GetStream());
+
+			var nextFrameId = System.BitConverter.GetBytes(nextLocalOrderFrame);
+			socket.GetStream().Write(nextFrameId, 0, nextFrameId.Length);
+
+			new Thread(() =>
+			{
+				var firstFrameNum = reader.ReadInt32();
+				if (firstFrameNum != 0)
+					throw new InvalidOperationException("Wrong frame number at start of stream");
+
+				var currentFrame = 0;
+				var first = reader.ReadUInt32();
+				while (true)
+				{
+					var ret = new List<Order>();
+					while (true)
+					{
+						if (first == currentFrame + 1)
+						{
+							lock (orders)
+								orders[currentFrame] = ret;
+							ret = new List<Order>();
+							++currentFrame;
+							break;
+						}
+						ret.Add(Order.Deserialize(reader, first));
+					}
+				}
+			}) { IsBackground = true }.Start();
+		}
+
+		public List<Order> OrdersForFrame( int currentFrame )
+		{
+			// TODO: prune `orders` based on currentFrame.
+			lock( orders )
+				return orders[ currentFrame ];
+		}
+
+		public void SendLocalOrders( int localFrame, List<Order> localOrders )
+		{
+			if( nextLocalOrderFrame != localFrame )
+				throw new InvalidOperationException( "Attempted time-travel in NetworkOrderSource.SendLocalOrders()" );
+
+			foreach( var order in localOrders )
+			{
+				var bytes = order.Serialize();
+				socket.GetStream().Write( bytes, 0, bytes.Length );
+			}
+
+			++nextLocalOrderFrame;
+			var nextFrameId = System.BitConverter.GetBytes( nextLocalOrderFrame );
+			socket.GetStream().Write( nextFrameId, 0, nextFrameId.Length );
+		}
+
+		public bool IsReadyForFrame( int frameNumber )
+		{
+			lock( orders )
+				return orders.ContainsKey( frameNumber );
+		}
+	}
+}