^BaseWorld:
	Inherits: ^Palettes
	ScreenMap:
	ActorMap:
	LoadWidgetAtGameStart:
	ShroudRenderer:
		Index: 255, 16, 32, 48, 64, 80, 96, 112, 128, 144, 160, 176, 192, 208, 224, 240, 20, 40, 56, 65, 97, 130, 148, 194, 24, 33, 66, 132, 28, 41, 67, 134, 1, 2, 4, 8, 3, 6, 12, 9, 7, 14, 13, 11, 5, 10, 15, 255
		UseExtendedIndex: true
		ShroudPalette: shroud
		FogPalette: shroud
	Country@Random:
		Name: Any
		Race: Random
		RandomRaceMembers: gdi, nod
	Country@0:
		Name: GDI
		Race: gdi
	Country@1:
		Name: Nod
		Race: nod
	ResourceType@Tiberium:
		ResourceType: 1
		Palette: greentiberium
		EditorSprite: waypoint # TODO: editor can't handle the real ones
		Variants: tib01, tib02, tib03, tib04, tib05, tib06, tib07, tib08, tib09, tib10, tib11, tib12, tib13, tib14, tib15, tib16, tib17, tib18, tib19, tib20
		MaxDensity: 12
		ValuePerUnit: 50
		Name: Tiberium
		PipColor: Green
		AllowedTerrainTypes: Clear, Rough, DirtRoad
		AllowUnderActors: true
		TerrainType: Tiberium
	ResourceType@BlueTiberium:
		ResourceType: 2
		Palette: bluetiberium
		EditorSprite: waypoint # TODO: editor can't handle the real ones
		Variants: tib01, tib02, tib03, tib04, tib05, tib06, tib07, tib08, tib09, tib10, tib11, tib12, tib13, tib14, tib15, tib16, tib17, tib18, tib19, tib20
		MaxDensity: 12
		ValuePerUnit: 100
		Name: BlueTiberium
		PipColor: Blue
		AllowedTerrainTypes: Clear, Rough, DirtRoad
		AllowUnderActors: true
		TerrainType: BlueTiberium
	TerrainGeometryOverlay:

World:
	Inherits: ^BaseWorld
	ChatCommands:
	DevCommands:
	PlayerCommands:
	HelpCommand:
	BuildingInfluence:
	ProductionQueueFromSelection:
		ProductionPaletteWidget: PRODUCTION_PALETTE
	DomainIndex:
	SmudgeLayer@SMALLSCORCH:
		Type: SmallScorch
		Sequence: smallscorches
		SmokeType: smallfire
		SmokePercentage: 50
	SmudgeLayer@MEDIUMSCORCH:
		Type: MediumScorch
		Sequence: mediumscorches
		SmokeType: mediumfire
		SmokePercentage: 75
	SmudgeLayer@LARGESCORCH:
		Type: LargeScorch
		Sequence: largescorches
		SmokeType: largefire
		SmokePercentage: 100
	SmudgeLayer@SMALLCRATER:
		Type: SmallCrater
		SmokeType: smallsmoke
		Sequence: smallcraters
	SmudgeLayer@MEDIUMCRATER:
		Type: MediumCrater
		SmokeType: smallsmoke
		Sequence: mediumcraters
	SmudgeLayer@LARGECRATER:
		Type: LargeCrater
		SmokeType: largesmoke
		Sequence: largecraters
	ResourceLayer:
	ResourceClaimLayer:
	PathfinderDebugOverlay:
	SpawnMapActors:
	CreateMPPlayers:
	MPStartUnits@MCV:
		Class: none
		ClassName: MCV Only
		Races: gdi, nod
		BaseActor: mcv
	MPStartUnits@light.gdi:
		Class: light
		ClassName: Light
		Races: gdi
		BaseActor: mcv
		SupportActors: e1,e1,e1,e2,e2
		InnerSupportRadius: 3
		OuterSupportRadius: 5
	MPStartUnits@light.nod:
		Class: light
		ClassName: Light
		Races: nod
		BaseActor: mcv
		SupportActors: e1,e1,e1,e3,e3
		InnerSupportRadius: 3
		OuterSupportRadius: 5
	MPStartUnits@med.gdi:
		Class: medium
		ClassName: Medium
		Races: gdi
		BaseActor: mcv
		SupportActors: e1,e1,e2,jumpjet,smech
		InnerSupportRadius: 3
		OuterSupportRadius: 5
	MPStartUnits@med.nod:
		Class: medium
		ClassName: Medium
		Races: nod
		BaseActor: mcv
		SupportActors: e1,e1,e3,cyborg,bggy
		InnerSupportRadius: 3
		OuterSupportRadius: 5
	MPStartUnits@heavy.gdi:
		Class: heavy
		ClassName: Heavy
		Races: gdi
		BaseActor: mcv
		SupportActors: e1,e2,e2,smech,mmch
		InnerSupportRadius: 3
		OuterSupportRadius: 5
	MPStartUnits@heavy.nod:
		Class: heavy
		ClassName: Heavy
		Races: nod
		BaseActor: mcv
		SupportActors: e1,e3,bggy,bike,ttnk
		InnerSupportRadius: 3
		OuterSupportRadius: 5
	MPStartLocations:
	SpawnMPUnits:
	CrateSpawner:
		Minimum: 1
		Maximum: 6
		SpawnInterval: 120
		WaterChance: 0
		ValidGround: Clear, Rough, Road, DirtRoad, Tiberium, BlueTiberium
	PathFinder:
	ValidateOrder:
	DebugPauseState:
	ScreenShaker:
	RadarPings:
	StartGameNotification:
<<<<<<< HEAD
	ObjectivesPanel:
		PanelName: SKIRMISH_STATS
=======

EditorWorld:
	Inherits: ^BaseWorld
	EditorActorLayer:
	EditorResourceLayer:
>>>>>>> 60f96fcb
<|MERGE_RESOLUTION|>--- conflicted
+++ resolved
@@ -153,13 +153,10 @@
 	ScreenShaker:
 	RadarPings:
 	StartGameNotification:
-<<<<<<< HEAD
 	ObjectivesPanel:
 		PanelName: SKIRMISH_STATS
-=======
 
 EditorWorld:
 	Inherits: ^BaseWorld
 	EditorActorLayer:
-	EditorResourceLayer:
->>>>>>> 60f96fcb
+	EditorResourceLayer: